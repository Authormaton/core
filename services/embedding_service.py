"""
Service for generating embeddings for text chunks using transformers.
"""


import os
from typing import List
from openai import OpenAI, APIConnectionError, APIError, AuthenticationError, RateLimitError
import time
import random
from config.settings import settings
<<<<<<< HEAD
from services.logging_config import get_logger

logger = get_logger(__name__)
=======
from services.exceptions import DocumentEmbeddingError
>>>>>>> e7b92ad9

def get_openai_api_key() -> str:
    api_key = os.getenv("OPENAI_API_KEY")
    if not api_key:
        logger.error("OPENAI_API_KEY not set in environment.")
        raise ValueError("OPENAI_API_KEY not set in environment.")
    return api_key

def embed_texts(texts: List[str], model: str = "text-embedding-3-small", timeout: float = 30.0, max_retries: int = 2) -> List[List[float]]:
    """
    Generate embeddings for a list of texts using OpenAI's embedding API (v1 client).
    Returns a list of embedding vectors (as lists of floats).
    Retries on rate limit, with exponential backoff.
    """
    if not texts:
        return []
    client = OpenAI(api_key=get_openai_api_key(), timeout=timeout, max_retries=max_retries)
    for attempt in range(max_retries + 1):
        try:
            response = client.embeddings.create(input=texts, model=model)
            return [item.embedding for item in response.data]
        except AuthenticationError as e:
            logger.exception("Authentication error with OpenAI API.")
            raise
        except RateLimitError as e:
            logger.warning("Rate limit hit with OpenAI API, retrying...")
            if attempt == max_retries:
                logger.exception("Max retries reached for OpenAI API rate limit.")
                raise
            time.sleep(2 ** attempt + random.random())
        except (APIConnectionError, APIError) as e:
            logger.exception("OpenAI API connection or general API error.")
            raise

def embed_texts_batched(texts: List[str]) -> List[List[float]]:
    batch_size = settings.embed_batch_size
    model = settings.embedding_model
    expected_dim = settings.embedding_dimension
    all_vectors = []
    for i in range(0, len(texts), batch_size):
        batch = texts[i:i+batch_size]
        for attempt in range(4):
            try:
                vectors = embed_texts(batch, model=model)
                if any(len(vec) != expected_dim for vec in vectors):
<<<<<<< HEAD
                    logger.error("EMBEDDING_DIMENSION_MISMATCH: One or more vectors have incorrect dimension for batch starting at index %d", i)
                    raise ValueError("EMBEDDING_DIMENSION_MISMATCH: One or more vectors have incorrect dimension")
=======
                    raise DocumentEmbeddingError("EMBEDDING_DIMENSION_MISMATCH: One or more vectors have incorrect dimension")
>>>>>>> e7b92ad9
                all_vectors.extend(vectors)
                break
            except Exception as e:
                logger.warning("Error embedding batch, attempt %d/%d: %s", attempt + 1, 4, e)
                if attempt < 3:
                    time.sleep(2 ** attempt)
                else:
<<<<<<< HEAD
                    logger.exception("Failed to embed batch after multiple retries.")
                    raise
=======
                    raise DocumentEmbeddingError(f"Failed to generate embeddings after multiple retries: {e}") from e
>>>>>>> e7b92ad9
    return all_vectors<|MERGE_RESOLUTION|>--- conflicted
+++ resolved
@@ -9,13 +9,10 @@
 import time
 import random
 from config.settings import settings
-<<<<<<< HEAD
 from services.logging_config import get_logger
 
 logger = get_logger(__name__)
-=======
 from services.exceptions import DocumentEmbeddingError
->>>>>>> e7b92ad9
 
 def get_openai_api_key() -> str:
     api_key = os.getenv("OPENAI_API_KEY")
@@ -61,12 +58,9 @@
             try:
                 vectors = embed_texts(batch, model=model)
                 if any(len(vec) != expected_dim for vec in vectors):
-<<<<<<< HEAD
                     logger.error("EMBEDDING_DIMENSION_MISMATCH: One or more vectors have incorrect dimension for batch starting at index %d", i)
                     raise ValueError("EMBEDDING_DIMENSION_MISMATCH: One or more vectors have incorrect dimension")
-=======
                     raise DocumentEmbeddingError("EMBEDDING_DIMENSION_MISMATCH: One or more vectors have incorrect dimension")
->>>>>>> e7b92ad9
                 all_vectors.extend(vectors)
                 break
             except Exception as e:
@@ -74,10 +68,7 @@
                 if attempt < 3:
                     time.sleep(2 ** attempt)
                 else:
-<<<<<<< HEAD
                     logger.exception("Failed to embed batch after multiple retries.")
                     raise
-=======
                     raise DocumentEmbeddingError(f"Failed to generate embeddings after multiple retries: {e}") from e
->>>>>>> e7b92ad9
     return all_vectors